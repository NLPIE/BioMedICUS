--- conflicted
+++ resolved
@@ -1,5 +1,5 @@
 /*
- * Copyright (c) 2018 Regents of the University of Minnesota.
+ * Copyright (c) 2017 Regents of the University of Minnesota.
  *
  * Licensed under the Apache License, Version 2.0 (the "License");
  * you may not use this file except in compliance with the License.
@@ -32,7 +32,6 @@
 import java.util.Arrays;
 import java.util.Collections;
 import java.util.List;
-import java.util.Map;
 import mockit.Expectations;
 import mockit.Injectable;
 import mockit.Mock;
@@ -41,7 +40,6 @@
 import mockit.Tested;
 import mockit.VerificationsInOrder;
 import org.testng.annotations.Test;
-import org.testng.collections.Maps;
 
 public class NumberRecognizerTest {
 
@@ -63,7 +61,7 @@
   Document document;
 
   @Mocked
-  LabeledText labeledText;
+  LabeledText textView;
 
   @Mocked
   LabelIndex<Sentence> sentenceLabelIndex;
@@ -94,28 +92,22 @@
       }
     };
 
-<<<<<<< HEAD
-    Map<String, LabeledText> labeledTextMap = Maps.newHashMap();
-    labeledTextMap.put(TextIdentifiers.SYSTEM, labeledText);
-=======
     NumberResult twentyFiveResult = new NumberResult(0, 2, BigDecimal.valueOf(25), BigDecimal.ONE, NumberType.DECIMAL);
     NumberResult threeResult = new NumberResult(3, 4, BigDecimal.valueOf(3), BigDecimal.ONE, NumberType.DECIMAL);
->>>>>>> 9a31a78a
 
     new Expectations() {{
-      document.getLabeledTexts(); result = labeledTextMap;
-      labeledText.labelIndex(Sentence.class); result = sentenceLabelIndex;
-      labeledText.labeler(Number.class); result = numberLabeler;
+      document.getLabeledTexts(); result = Collections.singletonMap(TextIdentifiers.SYSTEM,
+          textView);
+      textView.labelIndex(Sentence.class); result = sentenceLabelIndex;
+      textView.labeler(Number.class); result = numberLabeler;
       sentenceLabelIndex.iterator(); result = Collections.singletonList(sentenceLabel).iterator();
-      labeledText.labelIndex(ParseToken.class); result = parseTokenLabelIndex;
+      textView.labelIndex(ParseToken.class); result = parseTokenLabelIndex;
       parseTokenLabelIndex.insideSpan(sentenceLabel); result = parseTokenLabelIndex;
       parseTokenLabelIndex.iterator(); result = parseTokenLabels.iterator();
 
       combinedNumberDetector.tryToken("25", 0, 2); result = Collections.emptyList();
       combinedNumberDetector.tryToken("3", 3, 4); result = Collections.singletonList(twentyFiveResult);
       combinedNumberDetector.finish(); result = Collections.singletonList(threeResult);
-
-
     }};
 
     numberRecognizer.process(document);
