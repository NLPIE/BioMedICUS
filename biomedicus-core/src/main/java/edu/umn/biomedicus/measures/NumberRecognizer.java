--- conflicted
+++ resolved
@@ -1,5 +1,5 @@
 /*
- * Copyright (c) 2018 Regents of the University of Minnesota.
+ * Copyright (c) 2017 Regents of the University of Minnesota.
  *
  * Licensed under the Apache License, Version 2.0 (the "License");
  * you may not use this file except in compliance with the License.
@@ -20,16 +20,6 @@
 import edu.umn.biomedicus.common.TextIdentifiers;
 import edu.umn.biomedicus.exc.BiomedicusException;
 import edu.umn.biomedicus.framework.DocumentProcessor;
-<<<<<<< HEAD
-import edu.umn.nlpengine.Document;
-import edu.umn.nlpengine.LabeledText;
-=======
-import edu.umn.biomedicus.framework.store.Document;
-import edu.umn.biomedicus.framework.store.Label;
-import edu.umn.biomedicus.framework.store.LabelIndex;
-import edu.umn.biomedicus.framework.store.Labeler;
-import edu.umn.biomedicus.framework.store.TextView;
->>>>>>> 9a31a78a
 import edu.umn.biomedicus.numbers.CombinedNumberDetector;
 import edu.umn.biomedicus.numbers.NumberModel;
 import edu.umn.biomedicus.numbers.NumberResult;
@@ -37,10 +27,11 @@
 import edu.umn.biomedicus.numbers.Numbers;
 import edu.umn.biomedicus.sentences.Sentence;
 import edu.umn.biomedicus.tokenization.ParseToken;
+import edu.umn.nlpengine.Document;
 import edu.umn.nlpengine.LabelIndex;
+import edu.umn.nlpengine.LabeledText;
 import edu.umn.nlpengine.Labeler;
 import java.math.BigDecimal;
-import java.math.BigInteger;
 import javax.annotation.Nonnull;
 import javax.inject.Inject;
 
@@ -78,8 +69,8 @@
     LabelIndex<ParseToken> parseTokenLabelIndex = systemView.labelIndex(ParseToken.class);
     labeler = systemView.labeler(Number.class);
 
-    for (Sentence sentence : sentenceLabelIndex) {
-      extract(parseTokenLabelIndex.insideSpan(sentence));
+    for (Sentence sentenceLabel : sentenceLabelIndex) {
+      extract(parseTokenLabelIndex.insideSpan(sentenceLabel));
     }
   }
 
@@ -89,35 +80,13 @@
    * @param labels labels of parse tokens
    * @throws BiomedicusException if there is an error labeling the text
    */
-<<<<<<< HEAD
   void extract(Iterable<ParseToken> labels) throws BiomedicusException {
-    Iterator<ParseToken> iterator = labels.iterator();
-    ParseToken tokenLabel = null;
-    while (true) {
-      if (tokenLabel == null) {
-        if (!iterator.hasNext()) {
-          break;
-        }
-        tokenLabel = iterator.next();
-      }
-
+    for (ParseToken tokenLabel : labels) {
       String text = tokenLabel.getText();
       int begin = tokenLabel.getStartIndex();
       int end = tokenLabel.getEndIndex();
-      if (numberDetector.tryToken(text, begin, end)) {
-        labelSeq();
-        if (!numberDetector.getConsumedLastToken()) {
-          continue;
-        }
-=======
-  void extract(Iterable<Label<ParseToken>> labels) throws BiomedicusException {
-    for (Label<ParseToken> tokenLabel : labels) {
-      String text = tokenLabel.getValue().text();
-      int begin = tokenLabel.getBegin();
-      int end = tokenLabel.getEnd();
       for (NumberResult numberResult : numberDetector.tryToken(text, begin, end)) {
         labelSeq(numberResult);
->>>>>>> 9a31a78a
       }
     }
 
@@ -132,30 +101,11 @@
     NumberType numberType = numberResult.getNumberType();
     BigDecimal denominator = numberResult.getDenominator();
     if (denominator == null) {
-<<<<<<< HEAD
-      labeler.add(
-          new Number(numberDetector.getBegin(), numberDetector.getEnd(), numerator.toString(),
-              BigInteger.ONE.toString(), numberType)
-      );
+      labeler.add(new Number(numberResult.getBegin(), numberResult.getEnd(), numerator.toString(),
+          BigDecimal.ONE.toString(), numberType));
     } else {
-      labeler.add(
-          new Number(numberDetector.getBegin(), numberDetector.getEnd(), numerator.toString(),
-              denominator.toString(), numberType)
-      );
-=======
-      ImmutableNumber number = ImmutableNumber.builder()
-          .numerator(numerator.toString())
-          .numberType(numberType)
-          .denominator(BigInteger.ONE.toString()).build();
-      labeler.value(number).label(numberResult.getBegin(), numberResult.getEnd());
-    } else {
-      ImmutableNumber number = ImmutableNumber.builder()
-          .numerator(numerator.toString())
-          .denominator(denominator.toString())
-          .numberType(numberType)
-          .build();
-      labeler.value(number).label(numberResult.getBegin(), numberResult.getEnd());
->>>>>>> 9a31a78a
+      labeler.add(new Number(numberResult.getBegin(), numberResult.getEnd(), numerator.toString(),
+          denominator.toString(), numberType));
     }
   }
 }